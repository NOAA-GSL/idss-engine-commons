"""Test suite for aws_utils.py"""
# ----------------------------------------------------------------------------------
# Created on Wed Jun 21 2023
#
# Copyright (c) 2023 Colorado State University. All rights reserved. (1)
# Copyright (c) 2023 Regents of the University of Colorado. All rights reserved. (2)
#
# Contributors:
#     Mackenzie Grimes (1)
#     Geary Layne (2)
#
<<<<<<< HEAD
# --------------------------------------------------------------------------------
# pylint: disable=missing-function-docstring,redefined-outer-name,protected-access,unused-argument
# pylint: disable=invalid-name
from datetime import datetime, timedelta
from unittest.mock import Mock

import pytest
from pytest import MonkeyPatch

from idsse.common.aws_utils import AwsUtils

=======
# ----------------------------------------------------------------------------------

from datetime import datetime, timedelta
from typing import List
from unittest.mock import Mock

from pytest import fixture, MonkeyPatch

from idsse.common.aws_utils import AwsUtils

# pylint: disable=missing-function-docstring,redefined-outer-name,pointless-statement
# pylint: disable=invalid-name,unused-argument

>>>>>>> a1b5bf9a
EXAMPLE_ISSUE = datetime(1970, 10, 3, 12)
EXAMPLE_VALID = datetime(1970, 10, 3, 14)

EXAMPLE_DIR = 's3://noaa-nbm-grib2-pds/blend.19701003/12/core/'
EXAMPLE_FILES = ['blend.t12z.core.f002.co.grib2',
<<<<<<< HEAD
                 'blend.t13z.core.f002.co.grib2']


# fixtures
@pytest.fixture
def aws_utils() -> AwsUtils:
    EXAMPLE_BASE_DIR = 's3://noaa-nbm-grib2-pds/'
    EXAMPLE_SUB_DIR = (
        'blend.{issue.year:04d}{issue.month:02d}{issue.day:02d}/{issue.hour:02d}/core/'
    )
=======
                 'blend.t12z.core.f003.co.grib2',
                 'blend.t12z.core.f004.co.grib2']


# fixtures
@fixture
def aws_utils() -> AwsUtils:
    EXAMPLE_BASE_DIR = 's3://noaa-nbm-grib2-pds/'
    EXAMPLE_SUB_DIR = ('blend.{issue.year:04d}{issue.month:02d}{issue.day:02d}/'
                       '{issue.hour:02d}/core/')
>>>>>>> a1b5bf9a
    EXAMPLE_FILE_BASE = 'blend.t{issue.hour:02d}z.core.f{lead.hour:03d}'
    EXAMPLE_FILE_EXT = '.co.grib2'

    return AwsUtils(EXAMPLE_BASE_DIR, EXAMPLE_SUB_DIR, EXAMPLE_FILE_BASE, EXAMPLE_FILE_EXT)


@fixture
def aws_utils_with_wild() -> AwsUtils:
    EXAMPLE_BASE_DIR = 's3://noaa-nbm-grib2-pds/'
    EXAMPLE_SUB_DIR = ('blend.{issue.year:04d}{issue.month:02d}{issue.day:02d}/'
                       '{issue.hour:02d}/core/')
    EXAMPLE_FILE_BASE = 'blend.t{issue.hour:02d}z.core.f?{lead.hour:02d}'
    EXAMPLE_FILE_EXT = '.co.grib2'

    return AwsUtils(EXAMPLE_BASE_DIR, EXAMPLE_SUB_DIR, EXAMPLE_FILE_BASE, EXAMPLE_FILE_EXT)


@fixture
def mock_exec_cmd(monkeypatch: MonkeyPatch) -> Mock:
    def get_files_for_dir(args: List[str]) -> List[str]:
        hour = args[-1].split('/')[-3]
        return [f'blend.t{hour}z.core.f002.co.grib2',
                f'blend.t{hour}z.core.f003.co.grib2',
                f'blend.t{hour}z.core.f004.co.grib2']
    mock_function = Mock(side_effect=get_files_for_dir)
    monkeypatch.setattr('idsse.common.aws_utils.exec_cmd', mock_function)
    return mock_function


# test class methods
def test_get_path(aws_utils: AwsUtils):
    result_path = aws_utils.get_path(EXAMPLE_ISSUE, EXAMPLE_VALID)
    assert result_path == f'{EXAMPLE_DIR}blend.t12z.core.f002.co.grib2'


def test_aws_ls(aws_utils: AwsUtils, mock_exec_cmd):
    result = aws_utils.aws_ls(EXAMPLE_DIR)

    assert len(result) == len(EXAMPLE_FILES)
    assert result[0] == f'{EXAMPLE_DIR}{EXAMPLE_FILES[0]}'
    mock_exec_cmd.assert_called_once()


def test_aws_ls_without_prepend_path(aws_utils: AwsUtils, mock_exec_cmd):
    result = aws_utils.aws_ls(EXAMPLE_DIR, prepend_path=False)

    assert len(result) == len(EXAMPLE_FILES)
    assert result[0] == EXAMPLE_FILES[0]
    mock_exec_cmd.assert_called_once()


def test_aws_ls_retries_with_s3_command_line(aws_utils: AwsUtils, monkeypatch: MonkeyPatch):
    # fails first call, succeeds second call
    mock_exec_cmd_failure = Mock(
        side_effect=[FileNotFoundError, EXAMPLE_FILES])
    monkeypatch.setattr('idsse.common.aws_utils.exec_cmd',
                        mock_exec_cmd_failure)

    result = aws_utils.aws_ls(EXAMPLE_DIR)
    assert len(result) == 3  # ls should have eventually returned good data
    assert mock_exec_cmd_failure.call_count == 2


def test_aws_ls_returns_empty_array_on_error(aws_utils: AwsUtils, monkeypatch: MonkeyPatch):
    mock_exec_cmd_failure = Mock(side_effect=PermissionError('No permissions'))
    monkeypatch.setattr('idsse.common.aws_utils.exec_cmd',
                        mock_exec_cmd_failure)

    result = aws_utils.aws_ls(EXAMPLE_DIR)
    assert result == []
    mock_exec_cmd_failure.assert_called_once()


def test_aws_cp_succeeds(aws_utils: AwsUtils, mock_exec_cmd):
    path = f'{EXAMPLE_DIR}file.grib2.idx'
    dest = f'{EXAMPLE_DIR}new_file.grib2.idx'

    copy_success = aws_utils.aws_cp(path, dest)
    assert copy_success


def test_aws_cp_retries_with_s3_command_line(aws_utils: AwsUtils, monkeypatch: MonkeyPatch):
    mock_exec_cmd_failure = Mock(
        side_effect=[FileNotFoundError, ['cp worked']])
    monkeypatch.setattr('idsse.common.aws_utils.exec_cmd',
                        mock_exec_cmd_failure)

    copy_success = aws_utils.aws_cp('s3:/some/path', 's3:/new/path')
    assert copy_success
    assert mock_exec_cmd_failure.call_count == 2


def test_aws_cp_fails(aws_utils: AwsUtils, monkeypatch: MonkeyPatch):
    mock_exec_cmd_failure = Mock(
        side_effect=[FileNotFoundError, Exception('unexpected bad thing happened')])
    monkeypatch.setattr('idsse.common.aws_utils.exec_cmd',
                        mock_exec_cmd_failure)

    copy_success = aws_utils.aws_cp('s3:/some/path', 's3:/new/path')
    assert not copy_success
    assert mock_exec_cmd_failure.call_count == 2


def test_check_for_succeeds(aws_utils: AwsUtils, mock_exec_cmd):
    result = aws_utils.check_for(EXAMPLE_ISSUE, EXAMPLE_VALID)
    assert result is not None
    assert result == (EXAMPLE_VALID, f'{EXAMPLE_DIR}{EXAMPLE_FILES[0]}')


def test_check_for_does_not_find_valid(aws_utils: AwsUtils, mock_exec_cmd):
    unexpected_valid = datetime(1970, 10, 3, 23)
    result = aws_utils.check_for(EXAMPLE_ISSUE, unexpected_valid)
    assert result is None


def test_get_issues(aws_utils: AwsUtils, mock_exec_cmd):
    result = aws_utils.get_issues(
        issue_start=EXAMPLE_ISSUE, issue_end=EXAMPLE_VALID, num_issues=2)
    assert len(result) == 2
    assert result[0] == EXAMPLE_VALID
    assert result[1] == EXAMPLE_VALID - timedelta(hours=1)


def test_get_issues_with_same_start_stop(aws_utils: AwsUtils, mock_exec_cmd):
    result = aws_utils.get_issues(issue_start=EXAMPLE_ISSUE, issue_end=EXAMPLE_ISSUE)
    assert len(result) == 1
    assert result[0] == EXAMPLE_ISSUE


<<<<<<< HEAD
def test_get_issues_returns_latest_issue_if_no_args(aws_utils: AwsUtils, mock_exec_cmd):
=======
def test_get_issues_latest_issue_from_today_if_no_args_passed(aws_utils: AwsUtils,
                                                              mock_exec_cmd):

>>>>>>> a1b5bf9a
    result = aws_utils.get_issues()
    # with current mocks returned issue (latest issue) will always be "now" with
    # truncated minute, second, and microsecond
    assert len(result) == 1
    assert result[0] == datetime.utcnow().replace(minute=0, second=0, microsecond=0)


def test_get_valids_all(aws_utils: AwsUtils, mock_exec_cmd):
    result = aws_utils.get_valids(EXAMPLE_ISSUE)
    assert len(result) == 3
    assert result[0] == (EXAMPLE_VALID, f'{EXAMPLE_DIR}{EXAMPLE_FILES[0]}')
    assert result[1] == (EXAMPLE_VALID + timedelta(hours=1), f'{EXAMPLE_DIR}{EXAMPLE_FILES[1]}')
    assert result[2] == (EXAMPLE_VALID + timedelta(hours=2), f'{EXAMPLE_DIR}{EXAMPLE_FILES[2]}')


def test_get_valids_with_start_filter(aws_utils: AwsUtils, mock_exec_cmd):
    valid_start = EXAMPLE_VALID + timedelta(hours=1)
    result = aws_utils.get_valids(EXAMPLE_ISSUE, valid_start=valid_start)
    assert len(result) == 2
    assert result[0] == (valid_start, f'{EXAMPLE_DIR}{EXAMPLE_FILES[1]}')
    assert result[1] == (valid_start + timedelta(hours=1), f'{EXAMPLE_DIR}{EXAMPLE_FILES[2]}')


def test_get_valids_with_start_and_end_filer(aws_utils: AwsUtils, mock_exec_cmd):
    valid_start = EXAMPLE_VALID
    valid_end = EXAMPLE_VALID + timedelta(hours=1)
    result = aws_utils.get_valids(EXAMPLE_ISSUE, valid_start=valid_start, valid_end=valid_end)
    assert len(result) == 2
    assert result[0] == (valid_start, f'{EXAMPLE_DIR}{EXAMPLE_FILES[0]}')
    assert result[1] == (valid_end, f'{EXAMPLE_DIR}{EXAMPLE_FILES[1]}')


def test_get_valids_with_same_start_end_filer(aws_utils: AwsUtils, mock_exec_cmd):
    valid_start = EXAMPLE_VALID
    valid_end = EXAMPLE_VALID + timedelta(hours=1)
    result_same = aws_utils.get_valids(EXAMPLE_ISSUE,
                                       valid_start=valid_start,
                                       valid_end=valid_start)
    result_diff = aws_utils.get_valids(EXAMPLE_ISSUE,
                                       valid_start=valid_start,
                                       valid_end=valid_end)
    assert len(result_same) == 1
    assert len(result_diff) == 2
    assert result_same[0] == result_diff[0]


def test_get_valids_with_wildcards(aws_utils_with_wild: AwsUtils, mock_exec_cmd):
    result = aws_utils_with_wild.get_valids(EXAMPLE_ISSUE)
    assert len(result) == 3
    assert result[0] == (EXAMPLE_VALID, f'{EXAMPLE_DIR}{EXAMPLE_FILES[0]}')
    assert result[1] == (EXAMPLE_VALID + timedelta(hours=1), f'{EXAMPLE_DIR}{EXAMPLE_FILES[1]}')
    assert result[2] == (EXAMPLE_VALID + timedelta(hours=2), f'{EXAMPLE_DIR}{EXAMPLE_FILES[2]}')<|MERGE_RESOLUTION|>--- conflicted
+++ resolved
@@ -9,20 +9,9 @@
 #     Mackenzie Grimes (1)
 #     Geary Layne (2)
 #
-<<<<<<< HEAD
-# --------------------------------------------------------------------------------
-# pylint: disable=missing-function-docstring,redefined-outer-name,protected-access,unused-argument
-# pylint: disable=invalid-name
-from datetime import datetime, timedelta
-from unittest.mock import Mock
-
-import pytest
-from pytest import MonkeyPatch
-
-from idsse.common.aws_utils import AwsUtils
-
-=======
 # ----------------------------------------------------------------------------------
+# pylint: disable=missing-function-docstring,redefined-outer-name,pointless-statement
+# pylint: disable=invalid-name,unused-argument
 
 from datetime import datetime, timedelta
 from typing import List
@@ -32,27 +21,11 @@
 
 from idsse.common.aws_utils import AwsUtils
 
-# pylint: disable=missing-function-docstring,redefined-outer-name,pointless-statement
-# pylint: disable=invalid-name,unused-argument
-
->>>>>>> a1b5bf9a
 EXAMPLE_ISSUE = datetime(1970, 10, 3, 12)
 EXAMPLE_VALID = datetime(1970, 10, 3, 14)
 
 EXAMPLE_DIR = 's3://noaa-nbm-grib2-pds/blend.19701003/12/core/'
 EXAMPLE_FILES = ['blend.t12z.core.f002.co.grib2',
-<<<<<<< HEAD
-                 'blend.t13z.core.f002.co.grib2']
-
-
-# fixtures
-@pytest.fixture
-def aws_utils() -> AwsUtils:
-    EXAMPLE_BASE_DIR = 's3://noaa-nbm-grib2-pds/'
-    EXAMPLE_SUB_DIR = (
-        'blend.{issue.year:04d}{issue.month:02d}{issue.day:02d}/{issue.hour:02d}/core/'
-    )
-=======
                  'blend.t12z.core.f003.co.grib2',
                  'blend.t12z.core.f004.co.grib2']
 
@@ -63,7 +36,6 @@
     EXAMPLE_BASE_DIR = 's3://noaa-nbm-grib2-pds/'
     EXAMPLE_SUB_DIR = ('blend.{issue.year:04d}{issue.month:02d}{issue.day:02d}/'
                        '{issue.hour:02d}/core/')
->>>>>>> a1b5bf9a
     EXAMPLE_FILE_BASE = 'blend.t{issue.hour:02d}z.core.f{lead.hour:03d}'
     EXAMPLE_FILE_EXT = '.co.grib2'
 
@@ -193,13 +165,9 @@
     assert result[0] == EXAMPLE_ISSUE
 
 
-<<<<<<< HEAD
-def test_get_issues_returns_latest_issue_if_no_args(aws_utils: AwsUtils, mock_exec_cmd):
-=======
 def test_get_issues_latest_issue_from_today_if_no_args_passed(aws_utils: AwsUtils,
                                                               mock_exec_cmd):
 
->>>>>>> a1b5bf9a
     result = aws_utils.get_issues()
     # with current mocks returned issue (latest issue) will always be "now" with
     # truncated minute, second, and microsecond
