"""Test suite for http_utils.py"""
# ----------------------------------------------------------------------------------
# Created on Tue Dec 3
#
# Copyright (c) 2023 Colorado State University. All rights reserved. (1)
# Copyright (c) 2023 Regents of the University of Colorado. All rights reserved. (2)
#
# Contributors:
#     Paul Hamer (1)
#
# ----------------------------------------------------------------------------------
# pylint: disable=missing-function-docstring,redefined-outer-name,pointless-statement
# pylint: disable=invalid-name,unused-argument,duplicate-code,line-too-long

from datetime import datetime, timedelta, UTC

from pytest import fixture
from pytest_httpserver import HTTPServer

from idsse.common.http_utils import HttpUtils
from idsse.testing.utils.resources import get_resource_from_file


EXAMPLE_ISSUE = datetime(2024, 10, 30, 20, 54, 38, tzinfo=UTC)
EXAMPLE_VALID = datetime(2024, 10, 30, 20, 54, 38, tzinfo=UTC)

EXAMPLE_URL = 'http://127.0.0.1:5000/data/'
EXAMPLE_ENDPOINT = '3DRefl/MergedReflectivityQC_00.50'
EXAMPLE_PROD_DIR = '3DRefl/MergedReflectivityQC_00.50/'
EXAMPLE_FILES = ['MRMS_MergedReflectivityQC_00.50.latest.grib2.gz',
                 'MRMS_MergedReflectivityQC_00.50_20241030-205438.grib2.gz',
                 'MRMS_MergedReflectivityQC_00.50_20241030-205640.grib2.gz']
EXAMPLE_RETURN = get_resource_from_file('idsse.testing.idsse_common',
                                        'mrms_response.html')

<<<<<<< HEAD
=======


>>>>>>> 73965fce
# fixtures
@fixture(scope="session")
def httpserver_listen_address():
    return "127.0.0.1", 5000

@fixture
def http_utils() -> HttpUtils:
    EXAMPLE_BASE_DIR = 'http://127.0.0.1:5000/data/'
    EXAMPLE_SUB_DIR = '3DRefl/MergedReflectivityQC_00.50/'
    EXAMPLE_FILE_BASE = ('MRMS_MergedReflectivityQC_00.50_{issue.year:04d}{issue.month:02d}{issue.day:02d}'
                         '-{issue.hour:02d}{issue.minute:02d}{issue.second:02d}')
    EXAMPLE_FILE_EXT = '.grib2.gz'

    return HttpUtils(EXAMPLE_BASE_DIR, EXAMPLE_SUB_DIR, EXAMPLE_FILE_BASE, EXAMPLE_FILE_EXT)


@fixture
def http_utils_with_wild() -> HttpUtils:
    EXAMPLE_BASE_DIR = 'http://127.0.0.1:5000/data/'
    EXAMPLE_SUB_DIR = '3DRefl/MergedReflectivityQC_00.50/'
    EXAMPLE_FILE_BASE = ('MRMS_MergedReflectivityQC_00.50_{issue.year:04d}{issue.month:02d}{issue.day:02d}'
                         '-{issue.hour:02d}{issue.minute:02d}?{issue.second:02d}')
    EXAMPLE_FILE_EXT = '.grib2.gz'

    return HttpUtils(EXAMPLE_BASE_DIR, EXAMPLE_SUB_DIR, EXAMPLE_FILE_BASE, EXAMPLE_FILE_EXT)

# test class methods
def test_get_path(http_utils: HttpUtils):
    result_path = http_utils.get_path(EXAMPLE_ISSUE, EXAMPLE_VALID)
    assert result_path == f'{EXAMPLE_URL}{EXAMPLE_PROD_DIR}MRMS_MergedReflectivityQC_00.50_20241030-205438.grib2.gz'


def test_ls(http_utils: HttpUtils, httpserver: HTTPServer):
    httpserver.expect_request('/data/'+EXAMPLE_ENDPOINT).respond_with_data(EXAMPLE_RETURN,
                                                                           content_type="text/plain")
    result = http_utils.ls(EXAMPLE_URL + EXAMPLE_ENDPOINT)
    assert len(result) == len(EXAMPLE_FILES)
    assert result[0] == f'{EXAMPLE_URL}{EXAMPLE_PROD_DIR}{EXAMPLE_FILES[0]}'


def test_ls_without_prepend_path(http_utils: HttpUtils, httpserver: HTTPServer):
    httpserver.expect_request('/data/'+EXAMPLE_ENDPOINT).respond_with_data(EXAMPLE_RETURN,
                                                                           content_type="text/plain")
    result = http_utils.ls(EXAMPLE_URL + EXAMPLE_ENDPOINT, prepend_path=False)
    assert len(result) == len(EXAMPLE_FILES)
    assert result[0] == EXAMPLE_FILES[0]


def test_ls_on_error(http_utils: HttpUtils, httpserver: HTTPServer):
    httpserver.expect_request('/data/'+EXAMPLE_ENDPOINT).respond_with_data('', content_type="text/plain")
    result = http_utils.ls(EXAMPLE_URL + EXAMPLE_ENDPOINT)
    assert result == []


def test_cp_succeeds(http_utils: HttpUtils, httpserver: HTTPServer):
    url = '/data/'+EXAMPLE_PROD_DIR+'/temp.grib2.gz'
    httpserver.expect_request(url).respond_with_data(bytes([0,1,2]), status=200,
                                                     content_type="application/octet-stream")
    path = f'{EXAMPLE_URL}{EXAMPLE_PROD_DIR}/temp.grib2.gz'
    dest = '/tmp/temp.grib2.gz'

    copy_success = http_utils.cp(path, dest)
    assert copy_success

def test_cp_fails(http_utils: HttpUtils, httpserver: HTTPServer):
    url = '/data/'+EXAMPLE_PROD_DIR+'/temp.grib2.gz'
    httpserver.expect_request(url).respond_with_data(bytes([0, 1, 2]), status=404,
                                                     content_type="application/octet-stream")
    path = f'{EXAMPLE_URL}{EXAMPLE_PROD_DIR}/temp.grib2.gz'
    dest = '/tmp/temp.grib2.gz'
    copy_success = http_utils.cp(path, dest)
    assert not copy_success


def test_check_for_succeeds(http_utils: HttpUtils, httpserver: HTTPServer):
    url = '/data/'+EXAMPLE_ENDPOINT
    httpserver.expect_request(url).respond_with_data(EXAMPLE_RETURN, content_type="text/plain")

    result = http_utils.check_for(EXAMPLE_ISSUE, EXAMPLE_VALID)
    assert result is not None
    assert result == (EXAMPLE_VALID, f'{EXAMPLE_URL}{EXAMPLE_PROD_DIR}{EXAMPLE_FILES[1]}')


def test_check_for_does_not_find_valid(http_utils: HttpUtils, httpserver: HTTPServer):
    url = '/data/'+EXAMPLE_ENDPOINT
    httpserver.expect_request(url).respond_with_data('', content_type="text/plain")
    unexpected_valid = datetime(1970, 10, 3, 23, tzinfo=UTC)
    result = http_utils.check_for(EXAMPLE_ISSUE, unexpected_valid)
    assert result is None


def test_get_issues(http_utils: HttpUtils, httpserver: HTTPServer):
    url = '/data/' + EXAMPLE_ENDPOINT +'/'
    httpserver.expect_request(url).respond_with_data(EXAMPLE_RETURN, content_type="text/plain")
    result = http_utils.get_issues(issue_start=EXAMPLE_ISSUE,
                                   time_delta=timedelta(minutes=1))
    assert len(result) == 1
    assert result[0] == EXAMPLE_ISSUE


def test_get_issues_with_same_start_stop(http_utils: HttpUtils, httpserver: HTTPServer):
    url = '/data/'+EXAMPLE_ENDPOINT+'/'
    httpserver.expect_request(url).respond_with_data(EXAMPLE_RETURN, content_type="text/plain")
    result = http_utils.get_issues(issue_start=EXAMPLE_ISSUE, issue_end=EXAMPLE_ISSUE, time_delta=timedelta(minutes=1))
    assert len(result) == 1
    assert result[0] == EXAMPLE_ISSUE

def test_get_valids_all(http_utils: HttpUtils, httpserver: HTTPServer):
    url = '/data/'+EXAMPLE_ENDPOINT+'/'
    httpserver.expect_request(url).respond_with_data(EXAMPLE_RETURN, content_type="text/plain")
    result = http_utils.get_valids(EXAMPLE_ISSUE)
    assert len(result) == 0


def test_get_valids_with_wildcards(http_utils_with_wild: HttpUtils, httpserver: HTTPServer):
    url = '/data/'+EXAMPLE_ENDPOINT+'/'
    httpserver.expect_request(url).respond_with_data(EXAMPLE_RETURN, content_type="text/plain")
    result = http_utils_with_wild.get_valids(EXAMPLE_ISSUE)
    assert len(result) == 0<|MERGE_RESOLUTION|>--- conflicted
+++ resolved
@@ -10,7 +10,7 @@
 #
 # ----------------------------------------------------------------------------------
 # pylint: disable=missing-function-docstring,redefined-outer-name,pointless-statement
-# pylint: disable=invalid-name,unused-argument,duplicate-code,line-too-long
+# pylint: disable=invalid-name,unused-argument, duplicate-code, line-too-long
 
 from datetime import datetime, timedelta, UTC
 
@@ -33,11 +33,6 @@
 EXAMPLE_RETURN = get_resource_from_file('idsse.testing.idsse_common',
                                         'mrms_response.html')
 
-<<<<<<< HEAD
-=======
-
-
->>>>>>> 73965fce
 # fixtures
 @fixture(scope="session")
 def httpserver_listen_address():
@@ -70,45 +65,45 @@
     assert result_path == f'{EXAMPLE_URL}{EXAMPLE_PROD_DIR}MRMS_MergedReflectivityQC_00.50_20241030-205438.grib2.gz'
 
 
-def test_ls(http_utils: HttpUtils, httpserver: HTTPServer):
+def test_http_ls(http_utils: HttpUtils, httpserver: HTTPServer):
     httpserver.expect_request('/data/'+EXAMPLE_ENDPOINT).respond_with_data(EXAMPLE_RETURN,
                                                                            content_type="text/plain")
-    result = http_utils.ls(EXAMPLE_URL + EXAMPLE_ENDPOINT)
+    result = http_utils.http_ls(EXAMPLE_URL + EXAMPLE_ENDPOINT)
     assert len(result) == len(EXAMPLE_FILES)
     assert result[0] == f'{EXAMPLE_URL}{EXAMPLE_PROD_DIR}{EXAMPLE_FILES[0]}'
 
 
-def test_ls_without_prepend_path(http_utils: HttpUtils, httpserver: HTTPServer):
+def test_http_ls_without_prepend_path(http_utils: HttpUtils, httpserver: HTTPServer):
     httpserver.expect_request('/data/'+EXAMPLE_ENDPOINT).respond_with_data(EXAMPLE_RETURN,
                                                                            content_type="text/plain")
-    result = http_utils.ls(EXAMPLE_URL + EXAMPLE_ENDPOINT, prepend_path=False)
+    result = http_utils.http_ls(EXAMPLE_URL + EXAMPLE_ENDPOINT, prepend_path=False)
     assert len(result) == len(EXAMPLE_FILES)
     assert result[0] == EXAMPLE_FILES[0]
 
 
-def test_ls_on_error(http_utils: HttpUtils, httpserver: HTTPServer):
+def test_http_ls_on_error(http_utils: HttpUtils, httpserver: HTTPServer):
     httpserver.expect_request('/data/'+EXAMPLE_ENDPOINT).respond_with_data('', content_type="text/plain")
-    result = http_utils.ls(EXAMPLE_URL + EXAMPLE_ENDPOINT)
+    result = http_utils.http_ls(EXAMPLE_URL + EXAMPLE_ENDPOINT)
     assert result == []
 
 
-def test_cp_succeeds(http_utils: HttpUtils, httpserver: HTTPServer):
+def test_http_cp_succeeds(http_utils: HttpUtils, httpserver: HTTPServer):
     url = '/data/'+EXAMPLE_PROD_DIR+'/temp.grib2.gz'
     httpserver.expect_request(url).respond_with_data(bytes([0,1,2]), status=200,
                                                      content_type="application/octet-stream")
     path = f'{EXAMPLE_URL}{EXAMPLE_PROD_DIR}/temp.grib2.gz'
     dest = '/tmp/temp.grib2.gz'
 
-    copy_success = http_utils.cp(path, dest)
+    copy_success = http_utils.http_cp(path, dest)
     assert copy_success
 
-def test_cp_fails(http_utils: HttpUtils, httpserver: HTTPServer):
+def test_http_cp_fails(http_utils: HttpUtils, httpserver: HTTPServer):
     url = '/data/'+EXAMPLE_PROD_DIR+'/temp.grib2.gz'
     httpserver.expect_request(url).respond_with_data(bytes([0, 1, 2]), status=404,
                                                      content_type="application/octet-stream")
     path = f'{EXAMPLE_URL}{EXAMPLE_PROD_DIR}/temp.grib2.gz'
     dest = '/tmp/temp.grib2.gz'
-    copy_success = http_utils.cp(path, dest)
+    copy_success = http_utils.http_cp(path, dest)
     assert not copy_success
 
 
