--- conflicted
+++ resolved
@@ -220,115 +220,6 @@
     assert 'MockChannel.close' in str(mock_threadsafe.call_args[0][1])
 
 
-<<<<<<< HEAD
-=======
-def test_rpc_opens_new_connection_and_channel(rpc_thread: Rpc, mock_consumer: Mock):
-    assert not rpc_thread.is_open
-    rpc_thread.start()
-
-    mock_consumer.return_value.start.assert_called_once()
-    mock_consumer.return_value.is_alive = Mock(return_value=True)  # Consumer thread would be live
-
-    # stop Rpc client and confirm that Consumer thread was closed
-    rpc_thread.stop()
-    mock_consumer.return_value.is_alive = Mock(return_value=False)  # Consumer thread would be dead
-
-    assert not rpc_thread.is_open
-
-    mock_consumer.return_value.stop.assert_called_once()
-    mock_consumer.return_value.join.assert_called_once()
-
-
-def test_stop_does_nothing_if_not_started(rpc_thread: Rpc, mock_consumer: Mock):
-    # calling stop before starting does nothing
-    rpc_thread.stop()
-    mock_consumer.stop.assert_not_called()
-
-    rpc_thread.start()
-    mock_consumer.return_value.is_alive = Mock(return_value=True)  # Consumer thread would be live
-
-    # calling start when already running does nothing
-    mock_consumer.reset_mock()
-    rpc_thread.start()
-    mock_consumer.return_value.start.assert_not_called()
-
-
-def test_send_request_works_without_calling_start(rpc_thread: Rpc,
-                                                  mock_channel: Mock,
-                                                  mock_connection: Mock,
-                                                  mock_consumer: Mock,
-                                                  monkeypatch: MonkeyPatch):
-    example_message = {'value': 'hello world'}
-
-    # when client calls _blocking_publish, manually invoke response callback with a faked message
-    # from external service, simulating RMQ call/response
-    # pylint: disable=too-many-arguments
-    def mock_blocking_publish(*_args, **_kwargs):
-        # build mock message from imaginary external service
-        method = Method('', 123)
-        props = BasicProperties(content_type='application/json', headers={'rpc': EXAMPLE_UUID})
-        body = bytes(json.dumps(example_message), encoding='utf-8')
-        rpc_thread._on_response(mock_channel, method, props, body)
-
-    monkeypatch.setattr('idsse.common.rabbitmq_utils._blocking_publish',
-                        Mock(side_effect=mock_blocking_publish))
-
-    result = rpc_thread.send_request(json.dumps({'fake': 'request message'}))
-    assert json.loads(result.body) == example_message
-
-
-def test_send_request_times_out_if_no_response(mock_connection: Mock,
-                                               mock_consumer: Mock,
-                                               mock_uuid: Mock,
-                                               monkeypatch: MonkeyPatch):
-    # create client with same parameters, except a very short timeout
-    _thread = Rpc(CONN, RMQ_PARAMS.exchange, timeout=0.01)
-
-    # do nothing on message publish
-    monkeypatch.setattr('idsse.common.rabbitmq_utils._blocking_publish',
-                        Mock(side_effect=lambda *_args, **_kwargs: None))
-
-    result = _thread.send_request(json.dumps({'data': 123}))
-    assert EXAMPLE_UUID not in _thread._pending_requests  # request was cleaned up
-    assert result is None
-
-
-def test_send_requests_returns_none_on_error(rpc_thread: Rpc,
-                                             mock_connection: Mock,
-                                             monkeypatch: MonkeyPatch):
-    # pylint: disable=too-many-arguments
-    def mock_blocking_publish(channel, exch, message_params, queue=None, success_flag=None,
-                              done_event=None):
-        # cause exception for pending request Future
-        rpc_thread._pending_requests[EXAMPLE_UUID].set_exception(RuntimeError('Something broke'))
-
-    monkeypatch.setattr('idsse.common.rabbitmq_utils._blocking_publish',
-                        Mock(side_effect=mock_blocking_publish))
-
-    result = rpc_thread.send_request({'data': 123})
-    assert EXAMPLE_UUID not in rpc_thread._pending_requests  # request was cleaned up
-    assert result is None
-
-
-def test_nacks_unrecognized_response(rpc_thread: Rpc,
-                                     mock_connection: Mock,
-                                     mock_channel: Mock,
-                                     monkeypatch: MonkeyPatch):
-    rpc_thread._pending_requests = {'abcd': Future()}
-    delivery_tag = 123
-    props = BasicProperties(content_type='application/json', headers={'rpc': 'unknown_id'})
-    body = bytes(json.dumps({'data': 123}), encoding='utf-8')
-
-    rpc_thread._on_response(mock_channel, Method(delivery_tag=delivery_tag), props, body)
-
-    # unregistered message was nacked
-    mock_channel.basic_nack.assert_called_with(delivery_tag=delivery_tag, requeue=False)
-    # pending requests inside Rpc was not touched
-    assert 'abcd' in rpc_thread._pending_requests
-    assert not rpc_thread._pending_requests['abcd'].done()
-
-
->>>>>>> 97a1d6bc
 @fixture
 def mock_conn_params():
     return Conn(
