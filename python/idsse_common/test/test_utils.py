"""Test suite for utils.py"""
# --------------------------------------------------------------------------------
# Created on Mon Mar 20 2023
#
# Copyright (c) 2023 Regents of the University of Colorado. All rights reserved.
#
# Contributors:
#     Geary J Layne
#
# --------------------------------------------------------------------------------
# pylint: disable=missing-function-docstring,disable=invalid-name

import shutil
from copy import deepcopy
from datetime import datetime, timedelta
from math import pi
<<<<<<< HEAD
import shutil
=======
from os import path, remove, stat

import pytest
>>>>>>> a1b5bf9a

import pytest

from idsse.common.utils import TimeDelta, Map
from idsse.common.utils import (datetime_gen, hash_code, exec_cmd, to_compact,
                                to_iso, dict_copy_with, round_half_away, shrink_grib)


def test_timedelta_minute():
    td = TimeDelta(timedelta(minutes=13))
    assert td.minute == 13


def test_timedelta_hour():
    td = TimeDelta(timedelta(hours=14))
    assert td.hour == 14


def test_timedelta_day():
    td = TimeDelta(timedelta(days=15))
    assert td.day == 15


def test_map_dict_init_with_args():
    example_dict = {'value': 123, 'metadata': { 'other_data': [100, 200]}}
    example_map = Map(example_dict)

    # pylint: disable=no-member
    assert example_map.value == 123
    assert example_map.metadata == {'other_data': [100, 200]}


def test_map_dict_init_with_kwargs():
    example_map = Map(value=123, metadata={'other_data': [100, 200]})

    # pylint: disable=no-member
    assert example_map.value == 123
    assert example_map.metadata == {'other_data': [100, 200]}


def test_map_dict_set_value():
    example_map = Map(value=123, metadata={'other_data': [100, 200]})
    example_map.value = 321  # change value
    # pylint: disable=no-member
    assert example_map.value == 321


def test_exec_cmd():
    current_dir = path.dirname(__file__)
    result = exec_cmd(['ls', current_dir])

    # verify that at least __init__ and this file were found
    assert '__init__.py' in result
    assert __file__.split(path.sep, maxsplit=-1)[-1] in result


def test_to_iso():
    dt = datetime(2013, 12, 11, 10, 9, 8)
    assert to_iso(dt) == '2013-12-11T10:09:08.000Z'


def test_to_compact():
    dt = datetime(2013, 12, 11, 10, 9, 8)
    assert to_compact(dt) == '20131211100908'


@pytest.mark.parametrize('string, hash_code_', [('Everyone is equal', 1346529203),
                                                ('You are awesome', -1357061130)])
def test_hash_code(string, hash_code_):
    assert hash_code(string) == hash_code_


def test_dict_copy_with():
    starting_dict = { 'value': 123, 'units': 'mph'}
    copied_dict = deepcopy(starting_dict)

    # run copy
    result = dict_copy_with(
        copied_dict, source='speedometer', metadata={'some': ('other', 'data')}
    )

    # original dict should be unchanged
    assert copied_dict == starting_dict
    assert 'source' not in copied_dict

    # starting values should exist in result
    assert result['value'] == starting_dict['value']
    assert result['units'] == starting_dict['units']

    # new values should also have been added to result
    assert result['source'] == 'speedometer'
    assert result['metadata'] == {'some': ('other', 'data')}


def test_datetime_gen_forward():
    dt_start = datetime(2021, 1, 2, 3)
    time_delta = timedelta(hours=1)
    max_num = 5

<<<<<<< HEAD
    dts_found = list(datetime_gen(dt_, time_delta, max_num=max_num))
=======
    dts_found = [dt_ for dt_ in datetime_gen(dt_start, time_delta, max_num=max_num)]
>>>>>>> a1b5bf9a
    assert dts_found == [datetime(2021, 1, 2, 3, 0),
                         datetime(2021, 1, 2, 4, 0),
                         datetime(2021, 1, 2, 5, 0),
                         datetime(2021, 1, 2, 6, 0),
                         datetime(2021, 1, 2, 7, 0)]


def test_datetime_gen_backwards():
    dt_start = datetime(2021, 1, 2, 3)
    time_delta = timedelta(days=-1)
    max_num = 4

<<<<<<< HEAD
    dts_found = list(datetime_gen(dt_, time_delta, max_num=max_num))
=======
    dts_found = [dt_ for dt_ in datetime_gen(dt_start, time_delta, max_num=max_num)]
>>>>>>> a1b5bf9a
    assert dts_found == [datetime(2021, 1, 2, 3, 0),
                         datetime(2021, 1, 1, 3, 0),
                         datetime(2020, 12, 31, 3, 0),
                         datetime(2020, 12, 30, 3, 0)]


def test_datetime_gen_bound():
    dt_start = datetime(2021, 1, 2, 3)
    time_delta = timedelta(weeks=2)
    dt_end = datetime(2021, 1, 30, 3)

<<<<<<< HEAD
    dts_found = list(datetime_gen(dt_, time_delta, end_dt))
=======
    dts_found = [dt_ for dt_ in datetime_gen(dt_start, time_delta, dt_end)]
>>>>>>> a1b5bf9a
    assert dts_found == [datetime(2021, 1, 2, 3, 0),
                         datetime(2021, 1, 16, 3, 0),
                         datetime(2021, 1, 30, 3, 0)]


def test_datetime_gen_switch_time_delta_sign():
    dt_start = datetime(2021, 1, 2, 3)
    time_delta = timedelta(weeks=-2)
    dt_end = datetime(2021, 1, 30, 3)

    dts_found = [dt_ for dt_ in datetime_gen(dt_start, time_delta, dt_end)]
    assert dts_found == [datetime(2021, 1, 2, 3, 0),
                         datetime(2021, 1, 16, 3, 0),
                         datetime(2021, 1, 30, 3, 0)]


def test_shrink_grib():
    variables = ["Total Precipitation",
                 "parameterNumber: 228",
                 "Total snowfall",
                 "2 metre temperature",
                 "2 metre relative humidity",
                 "2 metre dewpoint temperature",
                 "10 metre wind speed",
                 "Instantaneous 10 metre wind gust"]

    original = path.join(path.dirname(__file__),
                         'resources/blend.t00z.core.f001.co.grib2.original')
    gribfile = original.split('.original', maxsplit=1)[0]
    shutil.copy(original, gribfile)

    shrink_grib(gribfile, variables)
    assert stat(gribfile).st_size > 0
    assert stat(gribfile).st_size < stat(original).st_size
    remove(gribfile)  # Cleanup...



@pytest.mark.parametrize('number, expected', [(2.50000, 3), (-14.5000, -15), (3.49999, 3)])
def test_round_half_away_int(number: float, expected: int):
    result = round_half_away(number)
    assert isinstance(result, int)
    assert result == expected


@pytest.mark.parametrize('number, expected', [(9.5432, 9.5), (-0.8765, -0.9)])
def test_round_half_away_float(number: float, expected: float):
    result = round_half_away(number, precision=1)
    assert isinstance(result, float)
    assert result == expected


@pytest.mark.parametrize('number, expected',
                         [(100.987654321, 100.988), (-43.21098, -43.211), (pi, 3.142)])
def test_round_half_away_with_precision(number: float, expected: float):
    result = round_half_away(number, precision=3)
    assert isinstance(result, float)
    assert result == expected<|MERGE_RESOLUTION|>--- conflicted
+++ resolved
@@ -14,13 +14,7 @@
 from copy import deepcopy
 from datetime import datetime, timedelta
 from math import pi
-<<<<<<< HEAD
-import shutil
-=======
 from os import path, remove, stat
-
-import pytest
->>>>>>> a1b5bf9a
 
 import pytest
 
@@ -120,11 +114,7 @@
     time_delta = timedelta(hours=1)
     max_num = 5
 
-<<<<<<< HEAD
-    dts_found = list(datetime_gen(dt_, time_delta, max_num=max_num))
-=======
-    dts_found = [dt_ for dt_ in datetime_gen(dt_start, time_delta, max_num=max_num)]
->>>>>>> a1b5bf9a
+    dts_found = list(datetime_gen(dt_start, time_delta, max_num=max_num))
     assert dts_found == [datetime(2021, 1, 2, 3, 0),
                          datetime(2021, 1, 2, 4, 0),
                          datetime(2021, 1, 2, 5, 0),
@@ -137,11 +127,7 @@
     time_delta = timedelta(days=-1)
     max_num = 4
 
-<<<<<<< HEAD
-    dts_found = list(datetime_gen(dt_, time_delta, max_num=max_num))
-=======
-    dts_found = [dt_ for dt_ in datetime_gen(dt_start, time_delta, max_num=max_num)]
->>>>>>> a1b5bf9a
+    dts_found = list(datetime_gen(dt_start, time_delta, max_num=max_num))
     assert dts_found == [datetime(2021, 1, 2, 3, 0),
                          datetime(2021, 1, 1, 3, 0),
                          datetime(2020, 12, 31, 3, 0),
@@ -153,11 +139,7 @@
     time_delta = timedelta(weeks=2)
     dt_end = datetime(2021, 1, 30, 3)
 
-<<<<<<< HEAD
-    dts_found = list(datetime_gen(dt_, time_delta, end_dt))
-=======
-    dts_found = [dt_ for dt_ in datetime_gen(dt_start, time_delta, dt_end)]
->>>>>>> a1b5bf9a
+    dts_found = list(datetime_gen(dt_start, time_delta, dt_end))
     assert dts_found == [datetime(2021, 1, 2, 3, 0),
                          datetime(2021, 1, 16, 3, 0),
                          datetime(2021, 1, 30, 3, 0)]
