--- conflicted
+++ resolved
@@ -351,15 +351,9 @@
                     case _:
                         raise ValueError(f'Unknown format type: {var_type}')
                 key = key[var_size:]
-<<<<<<< HEAD
-                # Check for additional characters following the end of the format element to
-                # reach next offset position for value...
-                value = value[var_size  + len(arg.partition('}')[2]):]
-=======
                 # Check for additional characters following the end of the format element to reach
                 # next offset position for value...
                 value = value[var_size + len(arg.partition('}')[2]):]
->>>>>>> a1b5bf9a
 
         # Update to more generically handle time formats...
         dirs = os.path.normpath(format_str).split(os.sep)
