--- conflicted
+++ resolved
@@ -2,20 +2,12 @@
 # ----------------------------------------------------------------------------------
 # Created on Mon Jul 31 2023
 #
-<<<<<<< HEAD
 # Copyright (c) 2023 Regents of the University of Colorado. All rights reserved. (1)
 # Copyright (c) 2023 Colorado State University. All rights reserved. (2)
 #
 # Contributors:
-#    Mackenzie Grimes (2)
-=======
-# Copyright (c) 2023 Colorado State University. All rights reserved. (1)
-# Copyright (c) 2023 Regents of the University of Colorado. All rights reserved. (2)
-#
-# Contributors:
-#     Mackenzie Grimes (1)
-#     Geary Layne (2)
->>>>>>> 46df735f
+#     Mackenzie Grimes (2)
+#     Geary Layne (1)
 #
 # ----------------------------------------------------------------------------------
 # pylint: disable=invalid-name
